--- conflicted
+++ resolved
@@ -7,12 +7,8 @@
     "deploy": "vite build --base=/tgi-pages/ && node utils/publish.js"
   },
   "dependencies": {
-<<<<<<< HEAD
+    "bread-n-butter": "^0.6.0",
     "@svgdotjs/svg.js": "^3.0.16",
-    "bread-n-butter": "^0.4.1",
-=======
-    "bread-n-butter": "^0.6.0",
->>>>>>> cf04869e
     "katex": "^0.12.0",
     "vue": "^3.0.4",
     "vue-router": "^4.0.0-rc.6"

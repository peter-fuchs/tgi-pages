--- conflicted
+++ resolved
@@ -29,11 +29,7 @@
     "@vue/compiler-sfc": "^3.2.9",
     "gh-pages": "^3.2.3",
     "rollup-plugin-copy-assets": "^2.0.3",
-<<<<<<< HEAD
-    "vite": "^2.5.2",
-=======
     "vite": "^2.5.3",
->>>>>>> a1001be9
     "vite-plugin-components": "^0.13.3"
   }
 }
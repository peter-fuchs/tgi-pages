--- conflicted
+++ resolved
@@ -7,13 +7,9 @@
     "deploy": "vite build --base=/tgi-pages/ && node utils/publish.js"
   },
   "dependencies": {
-<<<<<<< HEAD
     "@babel/runtime": "^7.15.3",
-    "@monaco-editor/loader": "^1.0.0",
+    "@monaco-editor/loader": "^1.0.1",
     "ant-design-vue": "^2.2.6",
-=======
-    "@monaco-editor/loader": "^1.0.1",
->>>>>>> d3722b88
     "bread-n-butter": "^0.6.0",
     "bulma": "^0.9.2",
     "katex": "^0.13.10",
@@ -30,11 +26,7 @@
     "@vue/compiler-sfc": "^3.0.11",
     "gh-pages": "^3.1.0",
     "rollup-plugin-copy-assets": "^2.0.3",
-<<<<<<< HEAD
-    "vite": "^2.0.0-beta.65",
+    "vite": "^2.3.2",
     "vite-plugin-import": "^0.4.0"
-=======
-    "vite": "^2.3.2"
->>>>>>> d3722b88
   }
 }
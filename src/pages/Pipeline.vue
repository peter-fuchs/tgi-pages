<template>
<<<<<<< HEAD
  <div class="item1">
    <h4 style="margin: 25px 0px 2px 0px">General settings:</h4>

    <ul style="margin: 0px 15px">
      <li>
        Read While Write:
        <input type="checkbox" v-model="readWhileWrite" />
      </li>
    </ul>

    <h4 style="margin: 25px 0px 2px 0px">Stages:</h4>

    <table class="inputTable">
      <thead>
        <th>Name</th>

        <th>Read</th>

        <th>Write</th>

        <th />
      </thead>

      <tbody>
        <tr v-for="(row, index) in pipelineStages" :key="index">
          <td>
            <input type="text" placeholder="Name" v-model="row.name" />
          </td>

          <td>
            <input type="checkbox" v-model="row.isRead" />
          </td>

          <td>
            <input type="checkbox" v-model="row.isWrite" />
          </td>

          <td>
            <button
              style="width: 100%"
              class="btnDelete"
              @click="onDeleteStage(index)"
            >
              <i class="fas fa-trash-alt" style="font-size: 20px" />
            </button>
          </td>
        </tr>

        <tr>
          <td colspan="4">
            <button style="width: 100%" class="btnAdd" @click="onAddStage">
              <i class="fas fa-plus-circle" style="font-size: 20px" />
            </button>
          </td>
        </tr>
      </tbody>
    </table>

    <h4 style="margin: 25px 0px 2px 0px">Commands:</h4>

    <table class="inputTable">
      <thead>
        <th>Name</th>

        <th>Read Register</th>

        <th>Write Register</th>

        <th />
      </thead>

      <tbody>
        <tr v-for="(row, index) in pipelineCommands" :key="index">
          <td>
            <input type="text" placeholder="Name" v-model="row.name" />
          </td>

          <td>
            <input
              type="text"
              placeholder="1, 2, ..."
              v-model="row.readRegisters"
            />
          </td>

          <td>
            <input
              type="text"
              placeholder="1, 2, ..."
              v-model="row.writeRegisters"
            />
          </td>

          <td>
            <button
              style="width: 100%"
              class="btnDelete"
              @click="onDeleteCommand(index)"
            >
              <i class="fas fa-trash-alt" style="font-size: 20px" />
            </button>
          </td>
        </tr>

        <tr>
          <td colspan="4">
            <button style="width: 100%" class="btnAdd" @click="onAddCommand">
              <i class="fas fa-plus-circle" style="font-size: 20px" />
            </button>
          </td>
        </tr>
      </tbody>
    </table>

    <button
      style="margin: 25px 0px 2px 0px; width: 100%; height: 25px"
      @click="run"
    >
      Run
    </button>
  </div>

  <div class="item2">
    <table class="pipelineTable" v-if="!dirty">
      <thead>
        <th>#</th>

        <th v-for="(row, index) in pipelineStages" :key="index">
          {{ (row || {}).name }}
        </th>
      </thead>

      <tr v-for="(row, index) in pipelineStates" :key="index">
        <td>
          {{ index + 1 }}
        </td>

        <td v-for="(item, itemIndex) in row" :key="itemIndex">
          {{ (item || {}).name }}
        </td>
      </tr>
    </table>
=======
  <div class="columns">
    <div class="column">
      <b>General settings:</b>

      <ul>
        <li>
          <label class="checkbox">
            <input type="checkbox" />
            <span style="margin-left: 10px">Read and write</span>
          </label>
        </li>
      </ul>

      <br />

      <b>Stages:</b>

      <table class="table is-striped is-bordered">
        <thead>
          <th>Name</th>

          <th>Read</th>

          <th>Write</th>

          <th />
        </thead>

        <tbody>
          <tr v-for="(row, index) in pipelineStages" :key="index">
            <td>
              <input
                class="input"
                type="text"
                placeholder="Name"
                v-model="row.name"
              />
            </td>

            <td>
              <input class="checkbox" type="checkbox" v-model="row.isRead" />
            </td>

            <td>
              <input class="checkbox" type="checkbox" v-model="row.isWrite" />
            </td>

            <td>
              <button
                class="button is-danger is-small"
                @click="onDeleteStage(index)"
              >
                <i class="fas fa-trash-alt" />
              </button>
            </td>
          </tr>

          <tr>
            <td colspan="4" style="text-align: center">
              <button @click="onAddStage" class="button is-success is-small">
                <i class="fas fa-plus-circle" />
              </button>
            </td>
          </tr>
        </tbody>
      </table>

      <span>Commands:</span>

      <table class="table is-striped is-bordered">
        <thead>
          <th>Name</th>

          <th>Read Register</th>

          <th>Write Register</th>

          <th />
        </thead>

        <tbody>
          <tr v-for="(row, index) in pipelineCommands" :key="index">
            <td>
              <input
                class="input"
                type="text"
                placeholder="Name"
                v-model="row.name"
              />
            </td>

            <td>
              <input
                class="input"
                type="text"
                placeholder="1, 2, ..."
                :value="row.readRegisters.join(',')"
                @blur="
                  (event) =>
                    (row.readRegisters = event.target.value
                      .split(',')
                      .map((d) => +d))
                "
              />
            </td>

            <td>
              <input
                class="input"
                type="text"
                placeholder="1, 2, ..."
                :value="row.writeRegisters.join(',')"
                @blur="
                  (event) =>
                    (row.writeRegisters = event.target.value
                      .split(',')
                      .map((d) => +d))
                "
              />
            </td>

            <td>
              <button
                class="button is-danger is-small"
                @click="onDeleteCommand(index)"
              >
                <i class="fas fa-trash-alt" />
              </button>
            </td>
          </tr>

          <tr>
            <td colspan="4" style="text-align: center">
              <button class="button is-success is-small" @click="onAddCommand">
                <i class="fas fa-plus-circle" />
              </button>
            </td>
          </tr>
        </tbody>
      </table>

      <button style="width: 100%" class="button is-info" @click="run">
        Run
      </button>
    </div>

    <div class="column">
      <table class="table is-striped is-bordered" v-if="!dirty">
        <thead>
          <th style="width: 50px">#</th>

          <th v-for="(row, index) in pipelineStages" :key="index">
            {{ (row || {}).name }}
          </th>
        </thead>

        <tbody>
          <tr v-for="(row, index) in pipelineStates" :key="index">
            <td>
              {{ index + 1 }}
            </td>

            <td v-for="(item, itemIndex) in row" :key="itemIndex">
              {{ (item || {}).name }}
            </td>
          </tr>
        </tbody>
      </table>
    </div>
>>>>>>> bebf2c66
  </div>
</template>

<script lang="ts">
import { defineComponent, computed, ref, watch, watchEffect } from "vue";

interface PipelineStage {
  readonly name: string;
  readonly isRead: boolean;
  readonly isWrite: boolean;
}

interface PipelineCommand {
  readonly name: string;
  readonly readRegisters: readonly number[];
  readonly writeRegisters: readonly number[];
}

function parseCommand(
  name: string,
  readRegisters: string[],
  writeRegisters: string[]
): PipelineCommand {
  return {
    name: name,
    readRegisters: readRegisters.map((v) => +v.replace(/r|R/, "")),
    writeRegisters: writeRegisters.map((v) => +v.replace(/r|R/, "")),
  };
}

function usePipelineSimulator(
  stages: PipelineStage[],
  commands: PipelineCommand[],
  canReadWhileWrite: boolean
) {
  const nextCommands = commands.slice();
  const pipeline = new Array<PipelineCommand | null>(stages.length).fill(null);

  function step() {
    const oldPipeline = pipeline.slice();

    let isStalled = false;

    for (let i = pipeline.length - 2; i >= 0; i--) {
      if (stages[i].isRead) {
        // Lookahead and potentially pause the pipeline
        const registersToRead = pipeline[i]?.readRegisters ?? [];

        for (let j = i + 1; j < pipeline.length; j++) {
          const registersToWrite =
            (canReadWhileWrite ? pipeline : oldPipeline)[j]?.writeRegisters ??
            [];

          const hasReadAfterWrite = registersToWrite.some((v) =>
            registersToRead.includes(v)
          );

          if (hasReadAfterWrite) {
            isStalled = true;
            break;
          }

          if (stages[j].isWrite) break;
        }

        if (isStalled) {
          // Hazard detected
        } else {
          pipeline[i + 1] = pipeline[i];
          pipeline[i] = null;
        }
      } else if (isStalled) {
        // Keep the current command
      } else {
        pipeline[i + 1] = pipeline[i];
        pipeline[i] = null;
      }
    }

    if (pipeline[0] == null) {
      pipeline[0] = nextCommands.shift() ?? null;
    }
  }

  function pipelineToString() {
    return pipeline.slice().map((v) => (v == null ? "<noop>" : v.name));
  }

  function isEmpty() {
    return pipeline.filter((d) => !!d).length === 0;
  }

  function run() {
    // 2D-Array to return
    let pipelineStates = [];

    // run through Pipeline-states
    step();
    while (!isEmpty()) {
      pipelineStates.push(pipeline.slice());
      step();
    }

    return pipelineStates;
  }

  return {
    nextCommands,
    step,
    parseCommand,
    pipelineToString,
    isEmpty,
    run,
  };
}

function setupPipeline() {
  let dirty = ref<boolean>(false);
  let readWhileWrite = ref<boolean>(false);

  // Pipeline-Stages
  let pipelineStages = ref<PipelineStage[]>([
    { name: "FETCH", isRead: false, isWrite: false },
    { name: "DECODE", isRead: true, isWrite: false },
    { name: "EXECUTE", isRead: false, isWrite: false },
    { name: "STORE", isRead: false, isWrite: true },
  ]);

  let onDeleteStage = (index: number) => {
    pipelineStages.value.splice(index, 1);
  };

  let onAddStage = () => {
    pipelineStages.value.push({ name: "", isRead: false, isWrite: false });
  };

  // Commands
  let pipelineCommands = ref<PipelineCommand[]>([
    parseCommand("ADD", ["R1", "R2"], ["R1"]),
    parseCommand("PUSH", ["R2"], []),
    parseCommand("INC", ["R1"], ["R1"]),
    parseCommand("DIV", ["R3", "R4"], ["R5"]),
<<<<<<< HEAD
    parseCommand("SUB", ["R5", "R1"], ["R6"]),
=======
    parseCommand(
      "SUBSUBSUBSUBSUBSUBSUBSUBSUBSUBSUBSUBSUBSUBSUBSUB",
      ["R5", "R1"],
      ["R6"]
    ),
>>>>>>> bebf2c66
    parseCommand("MULT", ["R5", "R6"], ["R1"]),
    parseCommand("POP", [], ["R3"]),
  ]);

  let onDeleteCommand = (index: number) => {
    pipelineCommands.value.splice(index, 1);
  };

  let onAddCommand = () => {
    pipelineCommands.value.push(parseCommand("", [], []));
  };

  // Run
  let pipelineStates = ref<(PipelineCommand | null)[][]>();
  let run = () => {
    let pipelineSimulator = usePipelineSimulator(
      pipelineStages.value,
      pipelineCommands.value,
      readWhileWrite.value
    );
    pipelineStates.value = pipelineSimulator.run();
    dirty.value = false;
  };
  run();

  // watch for dirty
  watch(
    [pipelineStages, pipelineCommands, readWhileWrite],
    () => (dirty.value = true),
    {
      deep: true,
    }
  );
<<<<<<< HEAD

  return {
    pipelineStages,
    pipelineCommands,
    pipelineStates,
    dirty,
    readWhileWrite,
    onDeleteStage,
    onAddStage,
    onDeleteCommand,
    onAddCommand,
    run,
  };
}

=======

  return {
    pipelineStages,
    pipelineCommands,
    pipelineStates,
    dirty,
    readWhileWrite,
    onDeleteStage,
    onAddStage,
    onDeleteCommand,
    onAddCommand,
    run,
  };
}

>>>>>>> bebf2c66
export default defineComponent({
  components: {},
  setup() {
    return { ...setupPipeline() };
  },
});
</script>

<style scoped>
<<<<<<< HEAD
.pipelineTable td:hover,
.pipelineTable td:focus {
  background-color: #f1f1f1;
}

.pipelineTable {
  font-family: "Consolas", "Courier New", Courier, monospace;
  text-align: center;
  overflow: hidden;
}

.inputTable td {
  padding: 4px;
  text-align: center;
}

input[type="checkbox"] {
  transform: scale(1.4);
}

ul {
  list-style-type: "- ";
}

.btnAdd {
  background: white;
  color: rgb(133, 133, 133);
  border: none;
  cursor: pointer;
  outline: none;
}

.btnAdd:hover {
  color: #198754;
  border: none;
  cursor: pointer;
  outline: none;
}

.btnDelete {
  background: white;
  color: rgb(133, 133, 133);
  border: none;
  cursor: pointer;
  outline: none;
}

.btnDelete:hover {
  color: #dc3545;
  border: none;
  cursor: pointer;
  outline: none;
}

.item1,
.item2 {
  position: absolute;
}

.item2 {
  left: 50%;
=======
tr,
td,
th,
input[type="text"],
button {
  height: 25px !important;
}

button {
  width: 25px;
}

tr,
td,
th {
  text-align: center !important;
}

input[type="checkbox"] {
  transform: scale(1.5);
}

ul {
  list-style: none !important;
  margin: 0px 0px 0px 25px !important;
}

table {
  word-break: break-all;
>>>>>>> bebf2c66
}
</style><|MERGE_RESOLUTION|>--- conflicted
+++ resolved
@@ -1,148 +1,4 @@
 <template>
-<<<<<<< HEAD
-  <div class="item1">
-    <h4 style="margin: 25px 0px 2px 0px">General settings:</h4>
-
-    <ul style="margin: 0px 15px">
-      <li>
-        Read While Write:
-        <input type="checkbox" v-model="readWhileWrite" />
-      </li>
-    </ul>
-
-    <h4 style="margin: 25px 0px 2px 0px">Stages:</h4>
-
-    <table class="inputTable">
-      <thead>
-        <th>Name</th>
-
-        <th>Read</th>
-
-        <th>Write</th>
-
-        <th />
-      </thead>
-
-      <tbody>
-        <tr v-for="(row, index) in pipelineStages" :key="index">
-          <td>
-            <input type="text" placeholder="Name" v-model="row.name" />
-          </td>
-
-          <td>
-            <input type="checkbox" v-model="row.isRead" />
-          </td>
-
-          <td>
-            <input type="checkbox" v-model="row.isWrite" />
-          </td>
-
-          <td>
-            <button
-              style="width: 100%"
-              class="btnDelete"
-              @click="onDeleteStage(index)"
-            >
-              <i class="fas fa-trash-alt" style="font-size: 20px" />
-            </button>
-          </td>
-        </tr>
-
-        <tr>
-          <td colspan="4">
-            <button style="width: 100%" class="btnAdd" @click="onAddStage">
-              <i class="fas fa-plus-circle" style="font-size: 20px" />
-            </button>
-          </td>
-        </tr>
-      </tbody>
-    </table>
-
-    <h4 style="margin: 25px 0px 2px 0px">Commands:</h4>
-
-    <table class="inputTable">
-      <thead>
-        <th>Name</th>
-
-        <th>Read Register</th>
-
-        <th>Write Register</th>
-
-        <th />
-      </thead>
-
-      <tbody>
-        <tr v-for="(row, index) in pipelineCommands" :key="index">
-          <td>
-            <input type="text" placeholder="Name" v-model="row.name" />
-          </td>
-
-          <td>
-            <input
-              type="text"
-              placeholder="1, 2, ..."
-              v-model="row.readRegisters"
-            />
-          </td>
-
-          <td>
-            <input
-              type="text"
-              placeholder="1, 2, ..."
-              v-model="row.writeRegisters"
-            />
-          </td>
-
-          <td>
-            <button
-              style="width: 100%"
-              class="btnDelete"
-              @click="onDeleteCommand(index)"
-            >
-              <i class="fas fa-trash-alt" style="font-size: 20px" />
-            </button>
-          </td>
-        </tr>
-
-        <tr>
-          <td colspan="4">
-            <button style="width: 100%" class="btnAdd" @click="onAddCommand">
-              <i class="fas fa-plus-circle" style="font-size: 20px" />
-            </button>
-          </td>
-        </tr>
-      </tbody>
-    </table>
-
-    <button
-      style="margin: 25px 0px 2px 0px; width: 100%; height: 25px"
-      @click="run"
-    >
-      Run
-    </button>
-  </div>
-
-  <div class="item2">
-    <table class="pipelineTable" v-if="!dirty">
-      <thead>
-        <th>#</th>
-
-        <th v-for="(row, index) in pipelineStages" :key="index">
-          {{ (row || {}).name }}
-        </th>
-      </thead>
-
-      <tr v-for="(row, index) in pipelineStates" :key="index">
-        <td>
-          {{ index + 1 }}
-        </td>
-
-        <td v-for="(item, itemIndex) in row" :key="itemIndex">
-          {{ (item || {}).name }}
-        </td>
-      </tr>
-    </table>
-=======
   <div class="columns">
     <div class="column">
       <b>General settings:</b>
@@ -312,7 +168,6 @@
         </tbody>
       </table>
     </div>
->>>>>>> bebf2c66
   </div>
 </template>
 
@@ -455,15 +310,11 @@
     parseCommand("PUSH", ["R2"], []),
     parseCommand("INC", ["R1"], ["R1"]),
     parseCommand("DIV", ["R3", "R4"], ["R5"]),
-<<<<<<< HEAD
-    parseCommand("SUB", ["R5", "R1"], ["R6"]),
-=======
     parseCommand(
       "SUBSUBSUBSUBSUBSUBSUBSUBSUBSUBSUBSUBSUBSUBSUBSUB",
       ["R5", "R1"],
       ["R6"]
     ),
->>>>>>> bebf2c66
     parseCommand("MULT", ["R5", "R6"], ["R1"]),
     parseCommand("POP", [], ["R3"]),
   ]);
@@ -497,7 +348,6 @@
       deep: true,
     }
   );
-<<<<<<< HEAD
 
   return {
     pipelineStages,
@@ -513,23 +363,6 @@
   };
 }
 
-=======
-
-  return {
-    pipelineStages,
-    pipelineCommands,
-    pipelineStates,
-    dirty,
-    readWhileWrite,
-    onDeleteStage,
-    onAddStage,
-    onDeleteCommand,
-    onAddCommand,
-    run,
-  };
-}
-
->>>>>>> bebf2c66
 export default defineComponent({
   components: {},
   setup() {
@@ -539,69 +372,6 @@
 </script>
 
 <style scoped>
-<<<<<<< HEAD
-.pipelineTable td:hover,
-.pipelineTable td:focus {
-  background-color: #f1f1f1;
-}
-
-.pipelineTable {
-  font-family: "Consolas", "Courier New", Courier, monospace;
-  text-align: center;
-  overflow: hidden;
-}
-
-.inputTable td {
-  padding: 4px;
-  text-align: center;
-}
-
-input[type="checkbox"] {
-  transform: scale(1.4);
-}
-
-ul {
-  list-style-type: "- ";
-}
-
-.btnAdd {
-  background: white;
-  color: rgb(133, 133, 133);
-  border: none;
-  cursor: pointer;
-  outline: none;
-}
-
-.btnAdd:hover {
-  color: #198754;
-  border: none;
-  cursor: pointer;
-  outline: none;
-}
-
-.btnDelete {
-  background: white;
-  color: rgb(133, 133, 133);
-  border: none;
-  cursor: pointer;
-  outline: none;
-}
-
-.btnDelete:hover {
-  color: #dc3545;
-  border: none;
-  cursor: pointer;
-  outline: none;
-}
-
-.item1,
-.item2 {
-  position: absolute;
-}
-
-.item2 {
-  left: 50%;
-=======
 tr,
 td,
 th,
@@ -631,6 +401,5 @@
 
 table {
   word-break: break-all;
->>>>>>> bebf2c66
 }
 </style>
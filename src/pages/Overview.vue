<template>
  <h1>Overview Page</h1>

  <pre></pre>

  <h3>Important cat pages</h3>
  <ul>
    <li><a href="https://cataas.com/" target="_blank">Cat as a service</a></li>
    <li>
      <a href="https://stefnotch.github.io/shakespeares-cats/" target="_blank"
        >Shakespeare's Cats
      </a>
    </li>
    <li>
      <a href="https://www.youtube.com/watch?v=dQw4w9WgXcQ" target="_blank"
        >Nyehehe</a
      >
    </li>
  </ul>

  <h3>Bin&auml;r Rechner</h3>
  <ul>
    <li>
      <router-link to="/binary-coding">Bin&auml;re Codierung</router-link>
    </li>
    <li>
      <router-link to="/binary-calculator">Bin&auml;r Rechner</router-link>
    </li>
    <li>
      <a
        href="https://atozmath.com/NumberOperation.aspx?q=2&op=4#tblSolution"
        target="_blank"
        >Bin&auml;r Rechner</a
      >
    </li>
    <li>
      <a
        href="https://www.arndt-bruenner.de/mathe/scripts/Zahlensysteme.htm"
        target="_blank"
        >Bin&auml;r umrechnen (Bei direkten Umrechnungen kann es Rundungsfehler
        geben, da der Rechner immer über das 10er-System geht.)</a
      >
    </li>
    <li>
      <a
        href="https://miniwebtool.com/de/binary-calculator/?number1=-110101&operate=1&number2=1001"
        target="_blank"
        >Binär Operationen (+, -, *, /) (Komma Zahlen funktionieren nicht)</a
      >
    </li>
    <li>
      <!-- TODO: Investigate this one -->
      <a
        href="https://www.exploringbinary.com/binary-calculator/"
        target="_blank"
        >Binär Operationen (+, -, *, /)</a
      >
    </li>
    <li>
      <a href="http://weitz.de/ieee/" target="_blank">IEEE Rechner</a>
    </li>
    <li>
      <a
        href="https://trustconverter.com/en/data-storage-conversion/zettabits/zettabits-to-bits.html"
        target="_blank"
        >SI Bits Conversion (Kilobits, Gibibytes etc.)</a
      >
    </li>
  </ul>

  <h3>EAN 13 Barcode</h3>
  <ul>
    <li>
      <a
        href="https://online-barcode-reader.inliteresearch.com/"
        target="_blank"
        >EAN 13 Barcode Leser</a
      >
    </li>
    <li>
      <a
        href="https://www.arndt-bruenner.de/mathe/scripts/pruefziffern.htm"
        target="_blank"
        >EAN 13 Decoder</a
      >
    </li>
  </ul>

  <h3>Morse Code</h3>
  <ul>
    <li>
      <a href="https://morsedecoder.com/de/" target="_blank"
        >Morse Code Decoder</a
      >
    </li>
  </ul>

  <h3>NRZ und co</h3>
  <ul>
    <li>
      <a href="http://www.ece.unb.ca/cgi-bin/tervo/encoding.pl" target="_blank"
        >NRZ und co</a
      >
    </li>
  </ul>

  <h3>Hamming Code</h3>
  <ul>
    <li><router-link to="/hamming-code">Hamming Code</router-link></li>
    <li><router-link to="/hamming-distance">Hamming Distanz</router-link></li>
  </ul>

  <h3>Polynom Code</h3>
  <ul>
    <!--  <li><router-link to="/polynom-code">Polynom Code</router-link></li>-->
    <li>
      <a href="http://public.hochschule-trier.de/~knorr/crc.php" target="_blank"
        >Polynomcode</a
      >
    </li>
  </ul>

  <h3>Wahrscheinlichkeitsrechner</h3>
  <ul>
    <li>
      <a
        href="https://www.rechner.club/wahrscheinlichkeit/wuerfelsumme-berechnen"
        target="_blank"
        >W&uuml;rfel-Wahrscheinlichkeitsrechner</a
      >
    </li>
  </ul>

  <h3>Huffman Code</h3>
  <ul>
    <li>
      <a href="https://planetcalc.com/2481/" target="_blank"
        >Huffman-Code (Durchschnittliche Wortlänge, welche ausgerechnet wird von
        der Site, nicht verwenden!): Info: Kleinere Zahlen: 0, Größere Zahlen: 1
        (Man kann links unten invertieren)</a
      >
    </li>
    <li>
      <a href="https://www.wolframalpha.com/" target="_blank"
        >Wolfram Alpha (log2 berechnen)</a
      >
    </li>
    <li>
      <a href="https://rechneronline.de/logarithmus/" target="_blank"
        >Logarithmus dualis</a
      >
    </li>
  </ul>

  <h3>Boolesche Algebra</h3>
  <ul>
    <li><router-link to="/truth-table">Wahrheitstabelle</router-link></li>
  </ul>

<<<<<<< HEAD
  <h3>KV Diagramme</h3>
  <ul>
    <li><router-link to="/ifthenelse">If Then Else</router-link></li>
  </ul>

  <h3>Schaltkreise</h3>
=======
  <h3>Schaltungen</h3>
>>>>>>> cf04869e
  <ul>
    <li>
      <a href="https://simulator.io/board" target="_blank"
        >Digitalschaltungen Simulator</a
      >
      <a href="http://falstad.com/circuit/circuitjs.html" target="_blank"
        >Schaltkreise</a
      >
    </li>
  </ul>
  <!-- Stuff and thingies -->
  <h3>GitHub</h3>
  <ul>
    <li>
      <a href="https://github.com/tuwien2020/tgi-pages" target="_blank"
        >TGI Pages</a
      >
    </li>
  </ul>
</template>

<script lang="ts">
import { defineComponent, computed, ref, watch, watchEffect } from "vue";

// import * as cat from "./../assets/grammar-ite";
// console.log(cat);

export default defineComponent({
  components: {},
  setup() {
    const count = ref(0);

    return {
      count,
    };
  },
});
</script><|MERGE_RESOLUTION|>--- conflicted
+++ resolved
@@ -157,16 +157,7 @@
     <li><router-link to="/truth-table">Wahrheitstabelle</router-link></li>
   </ul>
 
-<<<<<<< HEAD
-  <h3>KV Diagramme</h3>
-  <ul>
-    <li><router-link to="/ifthenelse">If Then Else</router-link></li>
-  </ul>
-
-  <h3>Schaltkreise</h3>
-=======
   <h3>Schaltungen</h3>
->>>>>>> cf04869e
   <ul>
     <li>
       <a href="https://simulator.io/board" target="_blank"

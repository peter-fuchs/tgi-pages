--- conflicted
+++ resolved
@@ -2,20 +2,12 @@
   <h1>Micro 16-Dekompilierer</h1>
 
   <p>Bytecode (getrennt durch einen Linienumbruch):</p>
-<<<<<<< HEAD
-  <textarea 
-    rows="4" 
-    cols="50" 
-    v-model="bytecode"
-    ></textarea>
-=======
   <textarea
     rows="4"
     cols="50"
     v-model="bytecode"
     class="is-family-monospace"
   ></textarea>
->>>>>>> bd860eae
 
   <pre>{{ instruction }}</pre>
 </template>
@@ -39,25 +31,22 @@
     const { urlRef } = useUrlRef(router, route);
 
     const bytecode = urlRef("bytecode", "");
-<<<<<<< HEAD
-    const instruction = ref("instruction");
-
-    watch(bytecode, (value) => {
-      let s = "";
-      for (const line of bytecode.value.split('\n')) {
-        s += interpret(line) + "\n";
-      }
-      instruction.value = s;
-=======
     const instruction = computed(() => {
       const lines = bytecode.value.trimEnd().split("\n");
       let s = "";
-      for (const line of lines) {
+      console.log(bytecode.value.split('\n'));
+      
+      console.log();
+      for (const line of bytecode.value.split('\n')) {
+      
+        
         s += interpret(line) + "\n";
-      }
+      } 
+      instruction.value = s;
+      event.stopPropagation();
+    };
 
       return s;
->>>>>>> bd860eae
     });
 
     return {

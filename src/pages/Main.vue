--- conflicted
+++ resolved
@@ -2,19 +2,6 @@
   <div class="content">
     <h1>Overview Page</h1>
     <section class="columns is-multiline">
-<<<<<<< HEAD
-      <a-card
-        v-for="category in pagesByCategory"
-        :key="category.key.number"
-        v-bind:title="category.key.number.toString() + '. ' + t(category.key.name)"
-        :hoverable="true"
-        :bordered="true"
-        class="column is-one-third"
-      >
-        <div v-for="item in category.values" :key="item.name">
-          <router-link v-if="item.internal" :to="item.link">{{ t(item.name) }}</router-link>
-          <a target="_blank" v-if="!item.internal" :href="item.link">{{ t(item.name) }}</a>
-=======
       <div v-for="category in pagesByCategory" :key="category.key.number" class="column is-one-third">
         <div class="card">
           <div class="card-content">
@@ -24,7 +11,6 @@
               <a target="_blank" v-if="!item.internal" :href="item.link">{{ item.name }}</a>
             </div>
           </div>
->>>>>>> 26a34e8c
         </div>
       </div>
       <div class="column is-one-third">
@@ -42,11 +28,7 @@
 <script lang="ts">
 import { defineComponent, computed, ref, watch, watchEffect } from "vue";
 import { pagesByCategory } from "../router/navigation";
-<<<<<<< HEAD
-import GithubFilled from "@ant-design/icons-vue/GithubFilled";
 import { useI18n } from "vue-i18n";
-=======
->>>>>>> 26a34e8c
 
 export default defineComponent({
   components: {},

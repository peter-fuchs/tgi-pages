<template>
  <div class="header-block">.</div>
  <nav class="navbar header" role="navigation" aria-label="main navigation">
    <div class="navbar-brand">
      <router-link to="/" class="home-link">
        TGI Pages - {{ version }}
        <search-bar :options="options" :links="true" />
      </router-link>
    </div>
    <div class="navbar-item"></div>
  </nav>

  <div class="content">
    <router-view></router-view>
  </div>
</template>

<script lang="ts">
import { ref, defineComponent, watchEffect, watch, computed } from 'vue'
import { useRoute } from 'vue-router';
import { version } from './../package.json'
import SearchBar, {SearchOption} from './components/SearchBar.vue'
import { searchablePages } from './router/navigation';

export default defineComponent({
  components: { SearchBar },
  setup() {
<<<<<<< HEAD
    const route = useRoute();


    watch(route, ({name}) => {
      window.document.title = name as string;
    });

=======
    const options: SearchOption[] = searchablePages.map(p => {return {name: p.name, link: p.link, internal: p.internal}});
>>>>>>> 1d1de1c5
    return {
      version,
      options
    }
  },
})
</script>

<style scoped>
.header {
  height: 1em;
  width: 100vw;
  padding: 12px 24px;
  background: #f5f5f5;
  box-shadow: 0 1px 5px -1px rgba(0, 0, 0, 0.2);
  min-height: none;
  position: fixed;
}

.header-block {
  height: 1em;
  padding: 15px 24px;
  background: #ffffff00;
  min-height: none;
}

.home-link {
  text-decoration: none;
  text-transform: uppercase;
  color: var(--sexy-text-color);
}
.content {
  margin: 24px;
  flex: 1 1 auto;
}
</style><|MERGE_RESOLUTION|>--- conflicted
+++ resolved
@@ -25,17 +25,14 @@
 export default defineComponent({
   components: { SearchBar },
   setup() {
-<<<<<<< HEAD
     const route = useRoute();
-
-
+    
     watch(route, ({name}) => {
       window.document.title = name as string;
     });
 
-=======
     const options: SearchOption[] = searchablePages.map(p => {return {name: p.name, link: p.link, internal: p.internal}});
->>>>>>> 1d1de1c5
+    
     return {
       version,
       options

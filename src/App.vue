--- conflicted
+++ resolved
@@ -17,26 +17,17 @@
 <script lang="ts">
 import { ref, defineComponent, watchEffect, watch, computed } from "vue";
 import { useRoute } from "vue-router";
-<<<<<<< HEAD
 import { useI18n } from "vue-i18n";
 import { version } from "./../package.json";
 import SearchBar, { SearchOption } from "./components/SearchBar.vue";
 import { searchablePages } from "./router/navigation";
-=======
-import { version } from "./../package.json";
-import SearchBar, { SearchOption } from "./components/SearchBar.vue";
-import { searchablePages } from "./router/navigation";
 import PWA from './pwa/PWA.vue';
->>>>>>> 26a34e8c
 
 export default defineComponent({
   components: { SearchBar, PWA },
   setup() {
     const route = useRoute();
-<<<<<<< HEAD
     const { t } = useI18n();
-=======
->>>>>>> 26a34e8c
 
     watch(route, ({ name }) => {
       window.document.title = name as string;
